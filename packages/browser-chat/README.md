# Browser chat

## [Application is live here](https://dao-xyz.github.io/peerbit-examples/)

<<<<<<< HEAD
This app is running from Browser to Browser.

Snapshots are currently not implemented. So if you are alone in the app and refresh the page you will loose everything! (No one else will help you out when you come back online again)
=======
App might not work well or at all on mobile (not tested)

Snapshots are currently not implemented. So if you are alone in the app and refresh the page you will loose everything!
>>>>>>> ac2ae30a

## About

### library

Contains the data controller functionality and access controll. 


### frontend
Connects UI code that interacts with library to create rooms, posts etc


## Developer setup

1. 
In the root folder of this repo
```sh
yarn install
yarn lerna bootstrap
```

2. 

For the browser to browser to work you need a relay (or use the one that is already available if its online)

See [this](../../README.md) for a local node (on your computer in a Docker container) (EASY!)

See [this](https://github.com/dao-xyz/peerbit/tree/master/packages/server-node) for a remote node (host in a data center, or at home with port forwarding) (A little harder)

3. 
The topics you need to subscribe to are 

```
"world"
"world!"
"_block"
```

4. 
Go to [Peer](./frontend/src/Peer.tsx) and modify the hard coded swarm addresses to one of the addresses you obtained in (1)

5. 
In the frontend package

To interact with a local node
```sh
yarn start
```

or

For remote node
```sh
yarn start-remote
```
<|MERGE_RESOLUTION|>--- conflicted
+++ resolved
@@ -2,15 +2,11 @@
 
 ## [Application is live here](https://dao-xyz.github.io/peerbit-examples/)
 
-<<<<<<< HEAD
+App might not work well or at all on mobile (not tested)
+
 This app is running from Browser to Browser.
 
 Snapshots are currently not implemented. So if you are alone in the app and refresh the page you will loose everything! (No one else will help you out when you come back online again)
-=======
-App might not work well or at all on mobile (not tested)
-
-Snapshots are currently not implemented. So if you are alone in the app and refresh the page you will loose everything!
->>>>>>> ac2ae30a
 
 ## About
 
