import { useEffect, useState } from "react";
import { Canvas as CanvasDB } from "@dao-xyz/social";
import { useLocal, useOnline } from "@peerbit/react";
import { Sort, SortDirection } from "@peerbit/indexer-interface";
import { SearchRequest } from "@peerbit/document-interface";
import * as DropdownMenu from "@radix-ui/react-dropdown-menu";
import { ChevronDownIcon } from "@radix-ui/react-icons";
import { Reply } from "./Reply";
<<<<<<< HEAD
import { useView } from "../view/View";
=======
import { OnlineProfilesDropdown } from "../profile/OnlinePeersButton";
>>>>>>> b7110a0e

type SortCriteria = "new" | "old" | "best" | "chat";

interface RepliesProps {
    canvas?: CanvasDB;
    sortCriteria: SortCriteria;
    setSortCriteria: (criteria: SortCriteria) => void;
}

export const Replies = (props: RepliesProps) => {
    const { canvas: canvas, sortCriteria, setSortCriteria } = props;
    const [query, setQuery] = useState<
        { query: SearchRequest; id: string } | undefined
    >(undefined);
    const { setView, view } = useView();

    const { peers } = useOnline(canvas, {
        id: canvas?.idString,
    });

    useEffect(() => {
        // Set the view based on sortCriteria
        if (sortCriteria === "chat") {
            setView("chat");
        } else {
            setView("thread");
        }

        if (sortCriteria === "best") {
            setQuery({
                query: new SearchRequest({
                    sort: [
                        // sort by most replies
                        new Sort({
                            key: ["replies"],
                            direction: SortDirection.DESC,
                        }),
                        // in tie cases, sort by newest
                        new Sort({
                            key: ["__context", "created"],
                            direction: SortDirection.DESC,
                        }),
                    ],
                }),
                id: sortCriteria,
            });
        } else {
            setQuery({
                query: new SearchRequest({
                    sort: new Sort({
                        key: ["__context", "created"],
                        direction:
                            sortCriteria === "new" || sortCriteria === "chat"
                                ? SortDirection.ASC
                                : SortDirection.DESC,
                    }),
                }),
                id: sortCriteria,
            });
        }
    }, [sortCriteria, setView]);

    const sortedReplies = useLocal(canvas?.replies, query);

    return (
        <div className="flex flex-col mt-10">
            <div className="sticky top-0 z-10 bg-neutral-50 dark:bg-neutral-950 flex flex-row items-center justify-between border-t-[1px] py-1 px-2.5">
                <DropdownMenu.Root>
                    <DropdownMenu.Trigger className="btn flex flex-row justify-center items-center ganja-font">
                        <span>Replies sorted by {sortCriteria}</span>
                        <ChevronDownIcon className="ml-2" />
                    </DropdownMenu.Trigger>
                    <DropdownMenu.Content
                        sideOffset={5}
                        style={{ padding: "0.5rem", minWidth: "150px" }}
                        className="bg-neutral-50 dark:bg-neutral-950 rounded-md shadow-lg"
                    >
                        {["new", "old", "best", "chat"].map(
                            (sortCriterium, index) => (
                                <DropdownMenu.Item
                                    key={index}
                                    className="menu-item"
                                    onSelect={() =>
                                        setSortCriteria(sortCriterium as any)
                                    }
                                >
                                    {sortCriterium.charAt(0).toUpperCase() +
                                        sortCriterium.slice(1)}
                                </DropdownMenu.Item>
                            )
                        )}
                    </DropdownMenu.Content>
                </DropdownMenu.Root>
                {/*  <OnlineProfilesDropdown peers={peers || []} /> */}
            </div>
            {sortedReplies.length > 0 ? (
                <div
                    className={`mt-5 grid ${
                        view === "chat"
                            ? "grid-cols-[2rem_2rem_1fr_2rem_1rem]"
                            : "grid-cols-[1rem_1fr_1rem]"
                    }`}
                >
                    {sortedReplies.map((reply, i) => (
                        <Reply
                            key={reply.idString}
                            canvas={reply}
                            variant={view}
                            hideHeader={
                                view === "chat" &&
                                sortedReplies[i - 1]?.publicKey ===
                                    reply.publicKey
                            }
                        />
                    ))}
                </div>
            ) : (
                <div className="flex-grow flex items-center justify-center font ganja-font">
                    No replies yet
                </div>
            )}
        </div>
    );
};<|MERGE_RESOLUTION|>--- conflicted
+++ resolved
@@ -6,11 +6,8 @@
 import * as DropdownMenu from "@radix-ui/react-dropdown-menu";
 import { ChevronDownIcon } from "@radix-ui/react-icons";
 import { Reply } from "./Reply";
-<<<<<<< HEAD
 import { useView } from "../view/View";
-=======
 import { OnlineProfilesDropdown } from "../profile/OnlinePeersButton";
->>>>>>> b7110a0e
 
 type SortCriteria = "new" | "old" | "best" | "chat";
 
