import {
    Fragment,
    ReactNode,
    useEffect,
    useLayoutEffect,
    useRef,
    useState,
} from "react";
import debounce from "lodash.debounce";
import throttle from "lodash.throttle";
import {
    Canvas,
    Canvas as CanvasDB,
    getImmediateRepliesQuery,
    getRepliesQuery,
<<<<<<< HEAD
} from "@dao-xyz/social";
import { type WithContext } from "@peerbit/document";
=======
} from "@giga-app/interface";
>>>>>>> 119fd888
import { useLocal, useOnline, usePeer } from "@peerbit/react";
import { Sort, SortDirection } from "@peerbit/indexer-interface";
import { SearchRequest } from "@peerbit/document-interface";
import * as DropdownMenu from "@radix-ui/react-dropdown-menu";
import { ChevronDownIcon } from "@radix-ui/react-icons";
import { Reply } from "./Reply";
import { useView } from "../view/View";
import { tw } from "../utils/tailwind";
import { OnlineProfilesDropdown } from "../profile/OnlinePeersButton";
import { useError } from "react-use";

type SortCriteria = "new" | "old" | "best" | "chat";

interface RepliesProps {
    canvas?: CanvasDB;
    sortCriteria: SortCriteria;
    setSortCriteria: (criteria: SortCriteria) => void;
}

const getQueryId = (canvas: Canvas, sortCriteria: SortCriteria) => {
    return canvas.idString + sortCriteria;
};

export const StickyHeader = ({ children }) => {
    const headerRef = useRef(null);
    const [isScrolled, setIsScrolled] = useState(false);

    useEffect(() => {
        let animationFrame;

        const checkPosition = () => {
            if (headerRef.current) {
                const rect = headerRef.current.getBoundingClientRect();
                // If the header is within 50px of the top of the viewport, trigger the transition.
                setIsScrolled(rect.top <= 130);
            }
            // Continue checking on the next animation frame.
            animationFrame = requestAnimationFrame(checkPosition);
        };

        // Start the loop.
        animationFrame = requestAnimationFrame(checkPosition);

        return () => {
            cancelAnimationFrame(animationFrame);
        };
    }, []);

    return (
        <div
            ref={headerRef}
            className="sticky top-14 z-10 flex flex-row items-center justify-between py-1 px-2.5 "
        >
            {/* Base layer: gradient background */}
            <div className="absolute inset-0 bg-[#e5e5e5] border-[#ccc] dark:border-[#6e6e6e82]  border-t-[1px] border-b-[1px] dark:bg-[radial-gradient(circle,rgba(57,57,57,1)_0%,rgba(10,10,10,1)_100%)]  drop-shadow-md "></div>
            {/* Overlay: default background that fades in/out */}
            <div
                className={`absolute inset-0 transition-opacity duration-700 ${
                    isScrolled ? "opacity-100" : "opacity-0"
                } bg-neutral-50 dark:bg-neutral-950 `}
            ></div>
            {/* Content */}
            <div className="relative z-10 flex w-full justify-center">
                {children}
            </div>
        </div>
    );
};

function getScrollBottomOffset(scrollPosition: number) {
    return (
        document.documentElement.scrollHeight -
        (scrollPosition + window.innerHeight)
    );
}

function getMaxScrollTop() {
    const documentHeight = Math.max(
        document.body.scrollHeight,
        document.body.offsetHeight,
        document.documentElement.clientHeight,
        document.documentElement.scrollHeight,
        document.documentElement.offsetHeight
    );
    const windowHeight = window.innerHeight;
    return documentHeight - window.innerHeight;
}

function getScrollTop() {
    return window.scrollY || document.documentElement.scrollTop;
}

// Chat view message categories:
//
// Chat view message types:
// 1. Regular chat message
// 2. quote - insert quote next, if Neither last element of this path nor this element is the last element of next path
//
// Line types:
// 1. if No Line - last element in path is the view parent
// else
//    1. if Start of line - either quote or next element ([A, B, F, H], I) in sortedReplies has same path as this ([A, B, F], H)
//    2. if End of line - next element ([A, B, F, H], I) or ([A, B], J) does not share the same base of path as this ([A, B, F], H)
// 3. else if Middle line - neither start of line, nor end of line, nor no line.

function replyLineTypes({
    current,
    next,
    context,
}: {
    current: WithContext<Canvas>;
    next?: WithContext<Canvas>;
    context: Canvas;
}) {
    const parents = {
        next:
            next?.path.length > 0
                ? next?.path[next.path.length - 1]
                : undefined,
        current:
            current.path.length > 0
                ? current.path[current.path.length - 1]
                : undefined,
    };
    // No line if it is
    // A an immediate child of the current context
    // AND B next el parent is not this el
    if (
        context.address === parents.current?.address &&
        parents.next?.address !== current.address
    )
        return "none";
    // next elements parent is current element
    const startOfLine = current.address === parents.next?.address;
    let [endOfLine, middleOfLine] = [false, false, false];

    middleOfLine = parents.current?.address === parents.next?.address;
    endOfLine =
        parents.next?.address !== parents.current.address &&
        parents.next?.address !== current?.address;

    return startOfLine
        ? endOfLine
            ? "end-and-start"
            : "start"
        : endOfLine
        ? "end"
        : middleOfLine
        ? "middle"
        : "none";
}

// should a quote be inserted between this and the next reply?
function quotesToInsert({
    replies,
    current,
    next,
}: {
    replies: WithContext<Canvas>[];
    current: WithContext<Canvas>;
    next?: Canvas;
}) {
    // the next element is a root element (path length 0) - insert no quote
    if (next === undefined || next.path.length === 0) return [];
    const lastElements = {
        next: next.path[next.path.length - 1],
        current:
            current.path.length > 0
                ? current.path[current.path.length - 1]
                : undefined,
    };
    // Neither last element of this path
    // nor this element
    // is the last element of next path
    return lastElements.next.address !== lastElements.current.address &&
        current.address !== lastElements.next.address
        ? replies.filter((reply) => reply.address === lastElements.next.address)
        : [];
}

function insertQuotes(replies: WithContext<Canvas>[], context: Canvas) {
    // Create a copy to avoid modifying the original during iteration
    const repliesAndQuotes: {
        reply: WithContext<Canvas>;
        type: "reply" | "quote";
    }[] = [...replies].map((reply) => ({
        reply,
        type: "reply",
    }));

    // Use a for loop with an index that we can manipulate
    for (let i = 0; i < repliesAndQuotes.length - 1; i++) {
        const current = repliesAndQuotes[i];
        const next = repliesAndQuotes[i + 1];
        const quotes = quotesToInsert({
            current: current.reply,
            next: next.reply,
            replies,
        });
        if (quotes.length > 0) {
            repliesAndQuotes.splice(
                i + 1,
                0,
                ...quotes.map(
                    (quote) => ({ type: "quote", reply: quote } as const)
                )
            );
            i += quotes.length;
        }
    }

    return repliesAndQuotes.map((reply, i) => {
        const current = repliesAndQuotes[i].reply;
        const next =
            i < repliesAndQuotes.length - 1
                ? repliesAndQuotes[i + 1].reply
                : undefined;
        return {
            ...reply,
            lineType: replyLineTypes({ current, next, context }),
        } as const;
    });
}

export const Replies = (props: RepliesProps) => {
    const { peer } = usePeer();
    const { canvas: canvas, sortCriteria, setSortCriteria } = props;
    const [query, setQuery] = useState<
        { query: SearchRequest; id: string } | undefined
    >(undefined);
    const { setView, view } = useView();
    const { peers } = useOnline(canvas);
    const [repliesAndQuotes, setRepliesAndQuotes] = useState<
        ReturnType<typeof insertQuotes>
    >([]);

    useEffect(() => {
        if (!canvas) {
            return;
        }
        // Set the view based on sortCriteria
        if (sortCriteria === "chat") {
            setView("chat");
            setQuery({
                query: new SearchRequest({
                    query: getRepliesQuery(canvas), // fetch all replies, even children
                    sort: [
                        // sort by most replies
                        new Sort({
                            key: ["replies"],
                            direction: SortDirection.DESC,
                        }),
                        // in tie cases, sort by newest
                        new Sort({
                            key: ["__context", "created"],
                            direction: SortDirection.ASC,
                        }),
                    ],
                }),
                id: getQueryId(canvas, sortCriteria),
            });
        } else {
            setView("thread");

            if (sortCriteria === "best") {
                setQuery({
                    query: new SearchRequest({
                        query: getImmediateRepliesQuery(canvas), // fetch only immediate replies (feed)
                        sort: [
                            // sort by most replies
                            new Sort({
                                key: ["replies"],
                                direction: SortDirection.DESC,
                            }),
                            // in tie cases, sort by newest
                            new Sort({
                                key: ["__context", "created"],
                                direction: SortDirection.DESC,
                            }),
                        ],
                    }),
                    id: getQueryId(canvas, sortCriteria),
                });
            } else {
                setQuery({
                    query: new SearchRequest({
                        query: getImmediateRepliesQuery(canvas), // fetch only immediate replies (feed)
                        sort: new Sort({
                            key: ["__context", "created"],
                            direction:
                                sortCriteria === "new"
                                    ? SortDirection.ASC
                                    : SortDirection.DESC,
                        }),
                    }),
                    id: getQueryId(canvas, sortCriteria),
                });
            }
        }
    }, [sortCriteria, setView, canvas?.idString]);

    useEffect(() => {
        if (!canvas || canvas?.closed) {
            return;
        }
        canvas.load();
    }, [canvas]);

    const sortedReplies = useLocal(
        canvas?.loadedReplies ? canvas?.replies : undefined,
        query
    );

    // Process sortedReplies to include quotes in chat view
    useEffect(() => {
        // Only process for chat view
        if (view === "chat" && sortedReplies.length > 0) {
            const processed = insertQuotes(sortedReplies, canvas);
            setRepliesAndQuotes(processed);
        } else {
            // For other views, just convert each reply to the expected format
            setRepliesAndQuotes(
                sortedReplies.map((reply) => ({
                    reply,
                    type: "reply" as const,
                    lineType: "none",
                }))
            );
        }
    }, [sortedReplies, view]);

    const resizeScrollBottomRef = useRef(getScrollBottomOffset(getScrollTop()));
    // How close in pixels does the bottom have to be to consider a user as "he scrolled all the way down"
    const bottomRegionSize = 100;
    // Scroll adjustments due to window resize events
    // On mobile the retracting scroll bar will trigger this!
    useEffect(() => {
        // Only apply this in chat view
        if (view !== "chat") return;

        // Store scroll position at leading edge
        const cycleLength = 100;
        // Create throttled resize handler
        const handleResizeThrottled = throttle(
            () => {
                const scrollTop = getScrollTop();
                const maxScrollTop = getMaxScrollTop();
                // Get the former scroll position (from leading edge)
                const scrollBottom = resizeScrollBottomRef.current;

                // Check if user was within reach of the bottom when resize started
                if (scrollBottom <= bottomRegionSize) {
                    // If they were near bottom, scroll to bottom
                    window.scrollTo({
                        top: document.documentElement.scrollHeight,
                        left: 0,
                        behavior: "instant",
                    });
                }
                // set to new scroll position
                resizeScrollBottomRef.current = getScrollBottomOffset(
                    scrollBottom <= bottomRegionSize ? maxScrollTop : scrollTop
                );
            },
            cycleLength,
            { leading: true, trailing: true }
        ); // Execute on trailing edge only

        // Setup the scroll position only on the very first execution
        const setup = debounce(
            () => {
                resizeScrollBottomRef.current = getScrollBottomOffset(
                    getScrollTop()
                );
            },
            cycleLength,
            { leading: true, trailing: false }
        );

        // The actual resize handler captures the position at leading edge
        const handleResize = () => {
            // Store the current scroll position at the beginning of resize
            setup();
            handleResizeThrottled();
        };

        // Add event listener
        window.addEventListener("resize", handleResize);

        // Clean up
        return () => {
            window.removeEventListener("resize", handleResize);
            handleResizeThrottled.cancel();
        };
    }, [view]);

    // Add document body resize scroll position ref
    const bodyResizeScrollPositionRef = useRef(getScrollTop());

    // track first visit to chat view
    useEffect(() => {
        window.scrollTo({
            top: view === "chat" ? document.body.scrollHeight : 0,
            left: 0,
            behavior: "instant",
        });
        bodyResizeScrollPositionRef.current = getMaxScrollTop();
    }, [view]);

    const oldLatestReplyRef = useRef(
        sortedReplies.length > 0 && sortedReplies[sortedReplies.length - 1]
    );
    const latestReplyRef = useRef(
        sortedReplies.length > 0 && sortedReplies[sortedReplies.length - 1]
    );

    const repliesContainerRef = useRef<HTMLDivElement>(null);

    // Update latestReplyRef and scroll position on the first sign of a change on sortedReplies
    // even before layout changes (so before body resize triggers) - thats why useLayoutEffect.
    useLayoutEffect(() => {
        if (sortedReplies.length > 0) {
            latestReplyRef.current = sortedReplies[sortedReplies.length - 1];
        }
        bodyResizeScrollPositionRef.current = getScrollTop();
    }, [sortedReplies]);

    // Scroll adjustments on the body resize (batched by debounce)
    // triggers ONLY! due to new replies inserted.
    // so this neglects pure body resize events which were not triggerd through an inserted reply.
    useEffect(() => {
        // Only apply this in chat view
        if (view !== "chat") return;

        const cycleLength = 100;
        const handleBodyResizeDebounced = debounce(
            () => {
                // Get the former scroll position (from leading edge)
                const scrollPosition = resizeScrollBottomRef.current;

                // Check if user was within reach of the bottom when body size change started
                const wasNearBottom =
                    getScrollBottomOffset(scrollPosition) <= bottomRegionSize;

                // Check if the latest reply is from the current user or if there's a new reply
                const lastReplyIsFromUser =
                    oldLatestReplyRef.current.publicKey ===
                    peer.identity.publicKey;

                const isNewReply =
                    oldLatestReplyRef.current.idString !==
                    latestReplyRef.current.idString;

                // Scroll to bottom if:
                // 1. User was near bottom when resize started OR
                // 2. The latest reply is from the current user OR
                // 3. There's a new reply
                if (isNewReply) {
                    if (wasNearBottom || lastReplyIsFromUser) {
                        window.scrollTo({
                            top: document.documentElement.scrollHeight,
                            left: 0,
                            behavior: "instant",
                        });
                    }
                }
                bodyResizeScrollPositionRef.current = getMaxScrollTop();

                // Update the latest reply reference
                oldLatestReplyRef.current = latestReplyRef.current;
            },
            cycleLength,
            { leading: false, trailing: true }
        );

        // Create a ResizeObserver for the document body
        const resizeObserver = new ResizeObserver(() => {
            handleBodyResizeDebounced();
        });

        // Only observe if the ref is available
        if (repliesContainerRef.current) {
            // Start observing the replies container
            resizeObserver.observe(repliesContainerRef.current);
        }

        // Clean up
        return () => {
            resizeObserver.disconnect();
            handleBodyResizeDebounced.cancel();
        };
    }, [view, peer.identity.publicKey]);

    return (
        <div className="flex flex-col mt-10 ">
            <StickyHeader>
                <div className="w-full max-w-[876px] mx-auto flex flex-row">
                    <DropdownMenu.Root>
                        <DropdownMenu.Trigger className="btn flex flex-row justify-center items-center ganja-font">
                            <span>Replies sorted by {sortCriteria}</span>
                            <ChevronDownIcon className="ml-2" />
                        </DropdownMenu.Trigger>
                        <DropdownMenu.Content
                            sideOffset={5}
                            style={{ padding: "0.5rem", minWidth: "150px" }}
                            className="bg-neutral-50 dark:bg-neutral-950 rounded-md shadow-lg"
                        >
                            {["new", "old", "best", "chat"].map(
                                (sortCriterium, index) => (
                                    <DropdownMenu.Item
                                        key={index}
                                        className="menu-item"
                                        onSelect={() =>
                                            setSortCriteria(
                                                sortCriterium as any
                                            )
                                        }
                                    >
                                        {sortCriterium.charAt(0).toUpperCase() +
                                            sortCriterium.slice(1)}
                                    </DropdownMenu.Item>
                                )
                            )}
                        </DropdownMenu.Content>
                    </DropdownMenu.Root>
                    <div className="ml-auto">
                        <OnlineProfilesDropdown peers={peers || []} />
                    </div>
                </div>
            </StickyHeader>
            {sortedReplies.length > 0 ? (
                <div
                    ref={repliesContainerRef}
                    className={tw(
                        "mt-5 max-w-[876px] w-full mx-auto grid",
                        view === "chat"
                            ? "grid-cols-[2rem_2rem_1fr_2rem_1rem]"
                            : "grid-cols-[1rem_1fr_1rem]"
                    )}
                >
                    {repliesAndQuotes.map((item, i) => (
                        <Fragment key={i}>
                            <div
                                className={tw(
                                    "col-span-full grid grid-cols-subgrid",
                                    view === "chat"
                                        ? "h-4"
                                        : i === 0
                                        ? "h-6"
                                        : "h-10"
                                )}
                            >
                                <div
                                    className={tw(
                                        "col-span-1 col-start-1 row-start-1 row-span-1 relative"
                                    )}
                                >
                                    {(item.lineType === "middle" ||
                                        item.lineType === "end") && (
                                        <div className="absolute right-0 w-4 h-full border-l-4 dark:border-neutral-600 border-neutral-300"></div>
                                    )}
                                </div>
                            </div>
                            <Reply
                                key={item.reply.idString}
                                canvas={item.reply}
                                variant={view}
                                isQuote={item.type === "quote"}
                                lineType={item.lineType}
                                hideHeader={
                                    view === "chat" &&
                                    i > 0 &&
                                    repliesAndQuotes[i - 1]?.reply.publicKey ===
                                        item.reply.publicKey
                                }
                            />
                        </Fragment>
                    ))}
                    <div className="w-full h-4"></div>
                </div>
            ) : (
                <div className="flex-grow flex items-center justify-center h-40 font ganja-font">
                    No replies yet
                </div>
            )}
        </div>
    );
};<|MERGE_RESOLUTION|>--- conflicted
+++ resolved
@@ -13,12 +13,8 @@
     Canvas as CanvasDB,
     getImmediateRepliesQuery,
     getRepliesQuery,
-<<<<<<< HEAD
-} from "@dao-xyz/social";
+} from "@giga-app/interface";
 import { type WithContext } from "@peerbit/document";
-=======
-} from "@giga-app/interface";
->>>>>>> 119fd888
 import { useLocal, useOnline, usePeer } from "@peerbit/react";
 import { Sort, SortDirection } from "@peerbit/indexer-interface";
 import { SearchRequest } from "@peerbit/document-interface";
