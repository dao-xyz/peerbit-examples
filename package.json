{
    "private": true,
    "name": "@dao-xyz/peerbit-examples",
    "author": "dao.xyz",
    "repository": "https://github.com/@dao-xyz/peerbit-node",
    "license": "Apache-2.0",
    "type": "module",
    "workspaces": {
        "packages": [
            "packages/react-utils",
            "packages/browser-chat/*",
            "packages/live-streaming/*"
        ],
        "nohoist": [
            "**/@babel/preset-env",
            "**/@babel/preset-env/**",
            "**/babel-loader",
            "**/babel-loader/**",
            "**/webpack",
            "**/webpack/**"
        ]
    },
    "engines": {
        "node": ">=16.0"
    },
    "publishConfig": {
        "access": "public"
    },
    "scripts": {
        "clean": "lerna run clean",
        "build": "lerna run build --reject-cycles",
        "build-node": "cd ./packages/node/ && yarn build",
        "pub": "lerna publish --no-private",
        "test": "node --experimental-vm-modules ./node_modules/.bin/jest test -c jest.config.unit.ts ",
        "test:integration": "node --experimental-vm-modules ./node_modules/.bin/jest test -c jest.config.integration.ts --forceExit  --detectOpenHandles",
        "docs": "shx rm -rf docs && NODE_OPTIONS=--max_old_space_size=8192 typedoc && shx cp ./{.nojekyll} docs/",
        "fmt": "prettier --write '{*,**/*}.{js,ts,jsx,tsx,json,vue}'",
        "lint": "eslint --ext .ts . && prettier --check '{*,**/*}.{js,ts,jsx,tsx,json,vue}'",
        "lint:fix": "eslint --fix --ext .ts . && yarn fmt",
        "nuke": "shx rm -rf {.,packages/*/*}/{node_modules,yarn.lock}"
    },
    "dependencies": {
<<<<<<< HEAD
        "@dao-xyz/peerbit": "0.1.24",
        "@dao-xyz/peerbit-document": "^0.1.23",
        "@dao-xyz/peerbit-test-utils": "^0.1.17"
=======
        "@dao-xyz/peerbit": "0.1.25",
        "@dao-xyz/peerbit-document": "^0.1.24",
        "@dao-xyz/peerbit-test-utils": "^0.1.18"
>>>>>>> 21cf487f
    },
    "devDependencies": {
        "@types/eslint": "^8.2.1",
        "@types/eslint-plugin-prettier": "^3.1.0",
        "@types/jest": "^29.2.3",
        "@types/node": "^17.0.32",
        "@types/prettier": "^2.4.2",
        "@typescript-eslint/eslint-plugin": "^5.6.0",
        "@typescript-eslint/parser": "^5.6.0",
        "@types/rimraf": "^3.0.2",
        "@types/fs-extra": "^9.0.13",
        "babel-eslint": "^10.1.0",
        "eslint": "^8.27.0",
        "eslint-config-prettier": "^8.5.0",
        "eslint-plugin-prettier": "^4.2.1",
        "gh-pages": "^4.0.0",
        "dotenv": "^16.0.3",
        "ipfs-core-types": "^0.13.0",
        "jest": "^29.3.1",
        "jest-extended": "^3.1.0",
        "json": "^11.0.0",
        "lerna": "^5.5.1",
        "prettier": "^2.7.1",
        "shx": "^0.3.4",
        "start-server-and-test": "^1.14.0",
        "ts-jest": "^29.0.3",
        "ts-node": "^10.9.1",
        "tslib": "^2.4.1",
        "typedoc": "^0.23.17",
        "typescript": "^4.8.4",
        "typescript-esm": "^2.0.0",
        "rimraf": "^3.0.2",
        "fs-extra": "^10.1.0"
    }
}<|MERGE_RESOLUTION|>--- conflicted
+++ resolved
@@ -40,15 +40,9 @@
         "nuke": "shx rm -rf {.,packages/*/*}/{node_modules,yarn.lock}"
     },
     "dependencies": {
-<<<<<<< HEAD
-        "@dao-xyz/peerbit": "0.1.24",
-        "@dao-xyz/peerbit-document": "^0.1.23",
-        "@dao-xyz/peerbit-test-utils": "^0.1.17"
-=======
         "@dao-xyz/peerbit": "0.1.25",
         "@dao-xyz/peerbit-document": "^0.1.24",
         "@dao-xyz/peerbit-test-utils": "^0.1.18"
->>>>>>> 21cf487f
     },
     "devDependencies": {
         "@types/eslint": "^8.2.1",
